--- conflicted
+++ resolved
@@ -13,10 +13,7 @@
             drivers/compass/compass_mag3110.c \
             drivers/compass/compass_ist8310.c \
             drivers/compass/compass_ist8308.c \
-<<<<<<< HEAD
+            drivers/compass/compass_lis3mdl.c \
             drivers/max7456.c \
-=======
-            drivers/compass/compass_lis3mdl.c \
->>>>>>> ef746b2b
             drivers/light_ws2811strip.c \
             drivers/light_ws2811strip_hal.c