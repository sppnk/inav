/*
 * This file is part of Cleanflight.
 *
 * Cleanflight is free software: you can redistribute it and/or modify
 * it under the terms of the GNU General Public License as published by
 * the Free Software Foundation, either version 3 of the License, or
 * (at your option) any later version.
 *
 * Cleanflight is distributed in the hope that it will be useful,
 * but WITHOUT ANY WARRANTY; without even the implied warranty of
 * MERCHANTABILITY or FITNESS FOR A PARTICULAR PURPOSE.  See the
 * GNU General Public License for more details.
 *
 * You should have received a copy of the GNU General Public License
 * along with Cleanflight.  If not, see <http://www.gnu.org/licenses/>.
 */

/*
 * telemetry_hott.c
 *
 * Authors:
 * Dominic Clifton - Hydra - Software Serial, Electronics, Hardware Integration and debugging, HoTT Code cleanup and fixes, general telemetry improvements.
 * Carsten Giesen - cGiesen - Baseflight port
 * Oliver Bayer - oBayer - MultiWii-HoTT, HoTT reverse engineering
 * Adam Majerczyk - HoTT-for-ardupilot from which some information and ideas are borrowed.
 *
 * https://github.com/obayer/MultiWii-HoTT
 * https://github.com/oBayer/MultiHoTT-Module
 * https://code.google.com/p/hott-for-ardupilot
 *
 * HoTT is implemented in Graupner equipment using a bi-directional protocol over a single wire.
 *
 * Generally the receiver sends a single request byte out using normal uart signals, then waits a short period for a
 * multiple byte response and checksum byte before it sends out the next request byte.
 * Each response byte must be send with a protocol specific delay between them.
 *
 * Serial ports use two wires but HoTT uses a single wire so some electronics are required so that
 * the signals don't get mixed up.  When cleanflight transmits it should not receive it's own transmission.
 *
 * Connect as follows:
 * HoTT TX/RX -> Serial RX (connect directly)
 * Serial TX -> 1N4148 Diode -(|  )-> HoTT TX/RX (connect via diode)
 *
 * The diode should be arranged to allow the data signals to flow the right way
 * -(|  )- == Diode, | indicates cathode marker.
 *
 * As noticed by Skrebber the GR-12 (and probably GR-16/24, too) are based on a PIC 24FJ64GA-002, which has 5V tolerant digital pins.
 *
 * Note: The softserial ports are not listed as 5V tolerant in the STM32F103xx data sheet pinouts and pin description
 * section.  Verify if you require a 5v/3.3v level shifters.  The softserial port should not be inverted.
 *
 * There is a technical discussion (in German) about HoTT here
 * http://www.rc-network.de/forum/showthread.php/281496-Graupner-HoTT-Telemetrie-Sensoren-Eigenbau-DIY-Telemetrie-Protokoll-entschl%C3%BCsselt/page21
 */
#include <stdbool.h>
#include <stdint.h>
#include <string.h>

#include "platform.h"

#include "build_config.h"

#ifdef TELEMETRY

#include "common/axis.h"

#include "drivers/system.h"

#include "drivers/serial.h"
#include "io/serial.h"

#include "config/runtime_config.h"

#include "sensors/sensors.h"
#include "sensors/battery.h"

#include "flight/pid.h"
#include "flight/navigation.h"
#include "io/gps.h"

#include "telemetry/telemetry.h"
#include "telemetry/hott.h"

extern int16_t debug[4];

//#define HOTT_DEBUG

#define HOTT_MESSAGE_PREPARATION_FREQUENCY_5_HZ ((1000 * 1000) / 5)
#define HOTT_RX_SCHEDULE 4000
#define HOTT_TX_DELAY_US 3000

static uint32_t lastHoTTRequestCheckAt = 0;
static uint32_t lastMessagesPreparedAt = 0;

static bool hottIsSending = false;

static uint8_t *hottMsg = NULL;
static uint8_t hottMsgRemainingBytesToSendCount;
static uint8_t hottMsgCrc;

#define HOTT_CRC_SIZE (sizeof(hottMsgCrc))

#define HOTT_BAUDRATE BAUD_19200
#define HOTT_INITIAL_PORT_MODE MODE_RX

static serialPort_t *hottPort = NULL;
static serialPortConfig_t *portConfig;

static telemetryConfig_t *telemetryConfig;
static bool hottTelemetryEnabled =  false;
static portSharing_e hottPortSharing;

static HOTT_GPS_MSG_t hottGPSMessage;
static HOTT_EAM_MSG_t hottEAMMessage;

static void initialiseEAMMessage(HOTT_EAM_MSG_t *msg, size_t size)
{
    memset(msg, 0, size);
    msg->start_byte = 0x7C;
    msg->eam_sensor_id = HOTT_TELEMETRY_EAM_SENSOR_ID;
    msg->sensor_id = HOTT_EAM_SENSOR_TEXT_ID;
    msg->stop_byte = 0x7D;
}

#ifdef GPS
typedef enum {
    GPS_FIX_CHAR_NONE = '-',
    GPS_FIX_CHAR_2D = '2',
    GPS_FIX_CHAR_3D = '3',
    GPS_FIX_CHAR_DGPS = 'D',
} gpsFixChar_e;

static void initialiseGPSMessage(HOTT_GPS_MSG_t *msg, size_t size)
{
    memset(msg, 0, size);
    msg->start_byte = 0x7C;
    msg->gps_sensor_id = HOTT_TELEMETRY_GPS_SENSOR_ID;
    msg->sensor_id = HOTT_GPS_SENSOR_TEXT_ID;
    msg->stop_byte = 0x7D;
}
#endif

static void initialiseMessages(void)
{
    initialiseEAMMessage(&hottEAMMessage, sizeof(hottEAMMessage));
#ifdef GPS
    initialiseGPSMessage(&hottGPSMessage, sizeof(hottGPSMessage));
#endif
}

#ifdef GPS
void addGPSCoordinates(HOTT_GPS_MSG_t *hottGPSMessage, int32_t latitude, int32_t longitude)
{
    int16_t deg = latitude / GPS_DEGREES_DIVIDER;
    int32_t sec = (latitude - (deg * GPS_DEGREES_DIVIDER)) * 6;
    int8_t min = sec / 1000000L;
    sec = (sec % 1000000L) / 100L;
    uint16_t degMin = (deg * 100L) + min;

    hottGPSMessage->pos_NS = (latitude < 0);
    hottGPSMessage->pos_NS_dm_L = degMin;
    hottGPSMessage->pos_NS_dm_H = degMin >> 8;
    hottGPSMessage->pos_NS_sec_L = sec;
    hottGPSMessage->pos_NS_sec_H = sec >> 8;

    deg = longitude / GPS_DEGREES_DIVIDER;
    sec = (longitude - (deg * GPS_DEGREES_DIVIDER)) * 6;
    min = sec / 1000000L;
    sec = (sec % 1000000L) / 100L;
    degMin = (deg * 100L) + min;

    hottGPSMessage->pos_EW = (longitude < 0);
    hottGPSMessage->pos_EW_dm_L = degMin;
    hottGPSMessage->pos_EW_dm_H = degMin >> 8;
    hottGPSMessage->pos_EW_sec_L = sec;
    hottGPSMessage->pos_EW_sec_H = sec >> 8;
}

void hottPrepareGPSResponse(HOTT_GPS_MSG_t *hottGPSMessage)
{
    hottGPSMessage->gps_satelites = GPS_numSat;

    if (!STATE(GPS_FIX)) {
        hottGPSMessage->gps_fix_char = GPS_FIX_CHAR_NONE;
        return;
    }

    if (GPS_numSat >= 5) {
        hottGPSMessage->gps_fix_char = GPS_FIX_CHAR_3D;
    } else {
        hottGPSMessage->gps_fix_char = GPS_FIX_CHAR_2D;
    }

    addGPSCoordinates(hottGPSMessage, GPS_coord[LAT], GPS_coord[LON]);

    // GPS Speed in km/h
    uint16_t speed = (GPS_speed * 36) / 100; // 0->1m/s * 0->36 = km/h
    hottGPSMessage->gps_speed_L = speed & 0x00FF;
    hottGPSMessage->gps_speed_H = speed >> 8;

    hottGPSMessage->home_distance_L = GPS_distanceToHome & 0x00FF;
    hottGPSMessage->home_distance_H = GPS_distanceToHome >> 8;

    uint16_t hottGpsAltitude = (GPS_altitude / 10) + HOTT_GPS_ALTITUDE_OFFSET; // 1 / 0.1f == 10, GPS_altitude of 1 == 0.1m

    hottGPSMessage->altitude_L = hottGpsAltitude & 0x00FF;
    hottGPSMessage->altitude_H = hottGpsAltitude >> 8;

    hottGPSMessage->home_direction = GPS_directionToHome;
}
#endif

static inline void hottEAMUpdateBattery(HOTT_EAM_MSG_t *hottEAMMessage)
{
    hottEAMMessage->main_voltage_L = vbat & 0xFF;
    hottEAMMessage->main_voltage_H = vbat >> 8;
    hottEAMMessage->batt1_voltage_L = vbat & 0xFF;
    hottEAMMessage->batt1_voltage_H = vbat >> 8;
}

static inline void hottEAMUpdateCurrentMeter(HOTT_EAM_MSG_t *hottEAMMessage)
{
	int32_t amp = amperage / 10;
	hottEAMMessage->current_L = amp & 0xFF;
    hottEAMMessage->current_H = amp >> 8;
}

static inline void hottEAMUpdateBatteryDrawnCapacity(HOTT_EAM_MSG_t *hottEAMMessage)
{
	int32_t mAh = mAhDrawn / 10;
	hottEAMMessage->batt_cap_L = mAh & 0xFF;
    hottEAMMessage->batt_cap_H = mAh >> 8;
}

void hottPrepareEAMResponse(HOTT_EAM_MSG_t *hottEAMMessage)
{
    // Reset alarms
    hottEAMMessage->warning_beeps = 0x0;
    hottEAMMessage->alarm_invers1 = 0x0;

    hottEAMUpdateBattery(hottEAMMessage);
    hottEAMUpdateCurrentMeter(hottEAMMessage);
    hottEAMUpdateBatteryDrawnCapacity(hottEAMMessage);
}

static void hottSerialWrite(uint8_t c)
{
    static uint8_t serialWrites = 0;
    serialWrites++;
    serialWrite(hottPort, c);
}

void freeHoTTTelemetryPort(void)
{
    closeSerialPort(hottPort);
    hottPort = NULL;
    hottTelemetryEnabled = false;
}

void initHoTTTelemetry(telemetryConfig_t *initialTelemetryConfig)
{
    telemetryConfig = initialTelemetryConfig;
    portConfig = findSerialPortConfig(FUNCTION_HOTT_TELEMETRY);
    hottPortSharing = determinePortSharing(portConfig, FUNCTION_HOTT_TELEMETRY);

    initialiseMessages();
}

void configureHoTTTelemetryPort(void)
{
    if (!portConfig) {
        return;
    }

    hottPort = openSerialPort(portConfig->identifier, FUNCTION_HOTT_TELEMETRY, NULL, HOTT_BAUDRATE, HOTT_INITIAL_PORT_MODE, SERIAL_NOT_INVERTED);

    if (!hottPort) {
        return;
    }

<<<<<<< HEAD
#ifdef USE_SOFTSERIAL1
    if (hottPort->identifier == SERIAL_PORT_SOFTSERIAL1) {
        useSoftserialRxFailureWorkaround = true;
    }
#endif
#ifdef USE_SOFTSERIAL2
    if (hottPort->identifier == SERIAL_PORT_SOFTSERIAL2) {
        useSoftserialRxFailureWorkaround = true;
=======
        // FIXME only need to do this if the port is shared
        previousPortMode = hottPort->mode;
        previousBaudRate = hottPort->baudRate;
>>>>>>> 94fdaed8
    }
#endif
    hottTelemetryEnabled = true;
}

static void hottSendResponse(uint8_t *buffer, int length)
{
    if(hottIsSending) {
        return;
    }

    hottMsg = buffer;
    hottMsgRemainingBytesToSendCount = length + HOTT_CRC_SIZE;
}

static inline void hottSendGPSResponse(void)
{
    hottSendResponse((uint8_t *)&hottGPSMessage, sizeof(hottGPSMessage));
}

static inline void hottSendEAMResponse(void)
{
    hottSendResponse((uint8_t *)&hottEAMMessage, sizeof(hottEAMMessage));
}

static void hottPrepareMessages(void) {
    hottPrepareEAMResponse(&hottEAMMessage);
#ifdef GPS
    hottPrepareGPSResponse(&hottGPSMessage);
#endif
}

static void processBinaryModeRequest(uint8_t address) {

#ifdef HOTT_DEBUG
    static uint8_t hottBinaryRequests = 0;
    static uint8_t hottGPSRequests = 0;
    static uint8_t hottEAMRequests = 0;
#endif

    switch (address) {
#ifdef GPS
        case 0x8A:
#ifdef HOTT_DEBUG
            hottGPSRequests++;
#endif
            if (sensors(SENSOR_GPS)) {
                hottSendGPSResponse();
            }
            break;
#endif
        case 0x8E:
#ifdef HOTT_DEBUG
            hottEAMRequests++;
#endif
            hottSendEAMResponse();
            break;
    }


#ifdef HOTT_DEBUG
    hottBinaryRequests++;
    debug[0] = hottBinaryRequests;
#ifdef GPS
    debug[1] = hottGPSRequests;
#endif
    debug[2] = hottEAMRequests;
#endif

}

static void flushHottRxBuffer(void)
{
    while (serialTotalBytesWaiting(hottPort) > 0) {
        serialRead(hottPort);
    }
}

static void hottCheckSerialData(uint32_t currentMicros)
{
    static bool lookingForRequest = true;

    uint8_t bytesWaiting = serialTotalBytesWaiting(hottPort);

    if (bytesWaiting <= 1) {
        return;
    }

    if (bytesWaiting != 2) {
        flushHottRxBuffer();
        lookingForRequest = true;
        return;
    }

    if (lookingForRequest) {
        lastHoTTRequestCheckAt = currentMicros;
        lookingForRequest = false;
        return;
    } else {
        bool enoughTimePassed = currentMicros - lastHoTTRequestCheckAt >= HOTT_RX_SCHEDULE;

        if (!enoughTimePassed) {
            return;
        }
        lookingForRequest = true;
    }

    uint8_t requestId = serialRead(hottPort);
    uint8_t address = serialRead(hottPort);

    if ((requestId == 0) || (requestId == HOTT_BINARY_MODE_REQUEST_ID) || (address == HOTT_TELEMETRY_NO_SENSOR_ID)) {
        processBinaryModeRequest(address);
    }
}

static void hottSendTelemetryData(void) {
    if (!hottIsSending) {
        hottIsSending = true;
        serialSetMode(hottPort, MODE_TX);
        hottMsgCrc = 0;
        return;
    }

    if (hottMsgRemainingBytesToSendCount == 0) {
        hottMsg = NULL;
        hottIsSending = false;

        serialSetMode(hottPort, MODE_RX);
        flushHottRxBuffer();
        return;
    }

    --hottMsgRemainingBytesToSendCount;
    if(hottMsgRemainingBytesToSendCount == 0) {
        hottSerialWrite(hottMsgCrc++);
        return;
    }

    hottMsgCrc += *hottMsg;
    hottSerialWrite(*hottMsg++);
}

static inline bool shouldPrepareHoTTMessages(uint32_t currentMicros)
{
    return currentMicros - lastMessagesPreparedAt >= HOTT_MESSAGE_PREPARATION_FREQUENCY_5_HZ;
}

static inline bool shouldCheckForHoTTRequest()
{
    if (hottIsSending) {
        return false;
    }
    return true;
}

void checkHoTTTelemetryState(void)
{
    bool newTelemetryEnabledValue = determineNewTelemetryEnabledState(hottPortSharing);

    if (newTelemetryEnabledValue == hottTelemetryEnabled) {
        return;
    }

    if (newTelemetryEnabledValue)
        configureHoTTTelemetryPort();
    else
        freeHoTTTelemetryPort();
}

void handleHoTTTelemetry(void)
{
    static uint32_t serialTimer;

    if (!hottTelemetryEnabled) {
        return;
    }

    uint32_t now = micros();

    if (shouldPrepareHoTTMessages(now)) {
        hottPrepareMessages();
        lastMessagesPreparedAt = now;
    }

    if (shouldCheckForHoTTRequest()) {
        hottCheckSerialData(now);
    }

    if (!hottMsg)
        return;

    if (hottIsSending) {
        if(now - serialTimer < HOTT_TX_DELAY_US) {
            return;
        }
    }
    hottSendTelemetryData();
    serialTimer = now;
}

#endif<|MERGE_RESOLUTION|>--- conflicted
+++ resolved
@@ -278,22 +278,6 @@
         return;
     }
 
-<<<<<<< HEAD
-#ifdef USE_SOFTSERIAL1
-    if (hottPort->identifier == SERIAL_PORT_SOFTSERIAL1) {
-        useSoftserialRxFailureWorkaround = true;
-    }
-#endif
-#ifdef USE_SOFTSERIAL2
-    if (hottPort->identifier == SERIAL_PORT_SOFTSERIAL2) {
-        useSoftserialRxFailureWorkaround = true;
-=======
-        // FIXME only need to do this if the port is shared
-        previousPortMode = hottPort->mode;
-        previousBaudRate = hottPort->baudRate;
->>>>>>> 94fdaed8
-    }
-#endif
     hottTelemetryEnabled = true;
 }
 
